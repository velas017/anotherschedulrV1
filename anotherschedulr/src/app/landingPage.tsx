--- conflicted
+++ resolved
@@ -24,11 +24,7 @@
                         <Link href="/signup" className="bg-blue-600 text-white px-8 py-4 rounded-full text-lg font-semibold hover:bg-blue-700 transition-all duration-200 shadow-lg hover:shadow-xl transform hover:scale-105">
                             Get started
                         </Link>
-<<<<<<< HEAD
-                        <Link href="/dashboard" className="bg-gray-100 text-gray-700 px-6 py-3 rounded-full text-sm font-medium hover:bg-gray-200 transition-all duration-200 border border-gray-200">
-=======
                         <Link href="/demo" className="bg-gray-100 text-gray-700 px-6 py-3 rounded-full text-sm font-medium hover:bg-gray-200 transition-all duration-200 border border-gray-200">
->>>>>>> e3b3216c
                             View Dashboard Demo →
                         </Link>
                         <p className="text-gray-500 text-sm">
